import time
<<<<<<< HEAD
import random
=======
from typing import Callable
>>>>>>> ac4ca0b4
from functools import wraps
from sqlalchemy.exc import DBAPIError
from sqlalchemy.orm import scoped_session

__all__ = [
    "DEADLOCK_ERROR_CODES",
    "DBSerializationError",
    "get_db_error_code",
    "retry_on_deadlock",
]


DEADLOCK_ERROR_CODES = ["40001", "40P01"]


class DBSerializationError(Exception):
    """The transaction is rolled back due to a race condition."""


def get_db_error_code(exception: Exception) -> str:
    """Return 5-character SQLSTATE code, or '' if not available.

    Currently `psycopg2`, `psycopg3`, `psycopg2cffi`, and `MySQL Connector`
    are supported.
    """

    for attr in ["pgcode", "sqlstate"]:
        error_code = getattr(exception, attr, "")
        if error_code:  # pragma: no cover
            break

    return error_code


def retry_on_deadlock(
    session: scoped_session,
    retries: int = 7,
    min_wait: float = 0.1,
    max_wait: float = 10.0,
) -> Callable[[Callable], Callable]:
    """Return function decorator that executes the function again in case of
    a deadlock.
    """

    def decorator(action: Callable) -> Callable:
        """Function decorator that retries `action` in case of a deadlock."""

        @wraps(action)
        def f(*args, **kwargs):
            num_failures = 0
            while True:
                try:
                    return action(*args, **kwargs)
                except (DBAPIError, DBSerializationError) as e:
                    num_failures += 1
                    is_serialization_error = (
                        isinstance(e, DBSerializationError)
                        or get_db_error_code(e.orig) in DEADLOCK_ERROR_CODES
                    )
                    if num_failures > retries or not is_serialization_error:
                        raise

                session.rollback()
                if num_failures > 1:
<<<<<<< HEAD
                    wait_seconds = min(max_wait, min_wait * 2 ** (num_failures - 2))
                    wait_seconds *= (0.75 + 0.25 * random.random())
=======
                    wait_seconds = min(
                        max_wait, min_wait * 2 ** (num_failures - 2)
                    )
>>>>>>> ac4ca0b4
                    time.sleep(wait_seconds)

        return f

    return decorator<|MERGE_RESOLUTION|>--- conflicted
+++ resolved
@@ -1,9 +1,6 @@
 import time
-<<<<<<< HEAD
 import random
-=======
 from typing import Callable
->>>>>>> ac4ca0b4
 from functools import wraps
 from sqlalchemy.exc import DBAPIError
 from sqlalchemy.orm import scoped_session
@@ -68,14 +65,10 @@
 
                 session.rollback()
                 if num_failures > 1:
-<<<<<<< HEAD
-                    wait_seconds = min(max_wait, min_wait * 2 ** (num_failures - 2))
-                    wait_seconds *= (0.75 + 0.25 * random.random())
-=======
                     wait_seconds = min(
                         max_wait, min_wait * 2 ** (num_failures - 2)
                     )
->>>>>>> ac4ca0b4
+                    wait_seconds *= (0.75 + 0.25 * random.random())
                     time.sleep(wait_seconds)
 
         return f
